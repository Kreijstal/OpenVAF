--- conflicted
+++ resolved
@@ -99,11 +99,6 @@
         let node_collapse = NodeCollapse::new(&init, &dae_system, &cx);
         debug_assert!(cx.func.validate());
 
-<<<<<<< HEAD
-        // For debugging
-        // println!("{:?}", init.func);
-
-=======
         // For debugging - print MIR
         if false && cfg!(debug_assertions) {
             println!("Init function");
@@ -111,7 +106,6 @@
             println!("");
         }
         
->>>>>>> 8187137c
         debug_assert!(init.func.validate());
 
         // TODO: refactor param intilization to use tables
